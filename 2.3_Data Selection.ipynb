--- conflicted
+++ resolved
@@ -69,7 +69,17 @@
   },
   {
    "cell_type": "code",
-<<<<<<< HEAD
+   "execution_count": 3,
+   "id": "d1d5d469",
+   "metadata": {},
+   "outputs": [],
+   "source": [
+    "df_parquets = get_parquets_data_info(parquet_folder_path)\n",
+    "df_parquets_preprocessed = get_parquets_data_info(parquet_preprocessed_folder_path)"
+   ]
+  },
+  {
+   "cell_type": "code",
    "execution_count": 4,
    "id": "496b262b",
    "metadata": {},
@@ -106,19 +116,11 @@
      "output_type": "execute_result"
     }
    ],
-=======
-   "execution_count": 3,
-   "id": "d1d5d469",
-   "metadata": {},
-   "outputs": [],
->>>>>>> 07c7eb4c
-   "source": [
-    "df_parquets = get_parquets_data_info(parquet_folder_path)\n",
-    "df_parquets_preprocessed = get_parquets_data_info(parquet_preprocessed_folder_path)"
-   ]
-  },
-  {
-<<<<<<< HEAD
+   "source": [
+    "df_parquets.head()"
+   ]
+  },
+  {
    "cell_type": "code",
    "execution_count": 5,
    "id": "6235e674",
@@ -156,11 +158,11 @@
      "output_type": "execute_result"
     }
    ],
-=======
+   "source": [
+    "df_parquets_preprocessed.head()"
    "cell_type": "markdown",
    "id": "444b6e10",
    "metadata": {},
->>>>>>> 07c7eb4c
    "source": [
     "The provided code segment sets a threshold of 50,000 reviews and divides a DataFrame df_parquets into two subsets: one containing app IDs with review counts exceeding the threshold (high_review_df) and the other containing app IDs with review counts below the threshold (low_review_df). It then extracts app IDs from each subset, converts them to lists, and prints the number of app IDs in each subset. Additionally, it saves the lists of app IDs to text files named \"high_review_games.txt\" and \"low_review_games.txt\" using a function save_appids_to_txt. This approach allows for the segmentation of games based on review counts, facilitating further analysis or targeted actions based on review volume."
    ]
